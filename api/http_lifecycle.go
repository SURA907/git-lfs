--- conflicted
+++ resolved
@@ -22,17 +22,6 @@
 	ErrNoOperationGiven = errors.New("lfs/api: no operation provided in schema")
 )
 
-<<<<<<< HEAD
-// EndpointSource is an interface which encapsulates the behavior of returning
-// `config.Endpoint`s based on a particular operation.
-type EndpointSource interface {
-	// Endpoint returns the `config.Endpoint` assosciated with a given
-	// operation.
-	Endpoint(operation string) endpoint.Endpoint
-}
-
-=======
->>>>>>> fd64bb70
 // HttpLifecycle serves as the default implementation of the Lifecycle interface
 // for HTTP requests. Internally, it leverages the *http.Client type to execute
 // HTTP requests against a root *url.URL, as given in `NewHttpLifecycle`.
